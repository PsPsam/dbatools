--- conflicted
+++ resolved
@@ -1,8 +1,4 @@
-<<<<<<< HEAD
-﻿function Connect-SqlInstance {
-=======
 function Connect-SqlInstance {
->>>>>>> f4724d92
     <#
         .SYNOPSIS
             Internal function to establish smo connections.
@@ -27,23 +23,15 @@
         .PARAMETER RegularUser
             The connection doesn't require SA privileges.
             By default, the assumption is that SA is required.
-<<<<<<< HEAD
         
         .PARAMETER ApplicationName
             The application name used for the connection
 
-=======
-    
-        .PARAMETER MinimumVersion
-           The minimum version that the calling command will support
-	
->>>>>>> f4724d92
         .EXAMPLE
             Connect-SqlInstance -SqlInstance sql2014
     
             Connect to the Server sql2014 with native credentials.
     #>
-<<<<<<< HEAD
     
     [CmdletBinding()]
     param (
@@ -66,30 +54,12 @@
     
     
     #region Ensure Credential integrity
-=======
-	
-	[CmdletBinding()]
-	param (
-		[Parameter(Mandatory = $true)]
-		[object]$SqlInstance,
-		[object]$SqlCredential,
-		[switch]$ParameterConnection,
-		[switch]$RegularUser = $true,
-		# let's see how this goes
-
-		[int]$MinimumVersion
-	)
-	
-	
-	#region Ensure Credential integrity
->>>>>>> f4724d92
     <#
     Usually, the parameter type should have been not object but off the PSCredential type.
     When binding null to a PSCredential type parameter on PS3-4, it'd then show a prompt, asking for username and password.
     
     In order to avoid that and having to refactor lots of functions (and to avoid making regular scripts harder to read), we created this workaround.
     #>
-<<<<<<< HEAD
     if ($SqlCredential) {
         if ($SqlCredential.GetType() -ne [System.Management.Automation.PSCredential]) {
             throw "The credential parameter was of a non-supported type! Only specify PSCredentials such as generated from Get-Credential. Input was of type $($SqlCredential.GetType().FullName)"
@@ -98,16 +68,6 @@
     #endregion Ensure Credential integrity
     
     #region Safely convert input into instance parameters
-=======
-	if ($SqlCredential) {
-		if ($SqlCredential.GetType() -ne [System.Management.Automation.PSCredential]) {
-			throw "The credential parameter was of a non-supported type! Only specify PSCredentials such as generated from Get-Credential. Input was of type $($SqlCredential.GetType().FullName)"
-		}
-	}
-	#endregion Ensure Credential integrity
-	
-	#region Safely convert input into instance parameters
->>>>>>> f4724d92
     <#
     This is a bit ugly, but:
     In some cases functions would directly pass their own input through when the parameter on the calling function was typed as [object[]].
@@ -115,7 +75,6 @@
     
     Note: Multiple servers in one call were never supported, those old functions were liable to break anyway and should be fixed soonest.
     #>
-<<<<<<< HEAD
     if ($SqlInstance.GetType() -eq [SqlCollective.Dbatools.Parameter.DbaInstanceParameter]) {
         [DbaInstanceParameter]$ConvertedSqlInstance = $SqlInstance
     }
@@ -283,164 +242,4 @@
     [Sqlcollective.Dbatools.TabExpansion.TabExpansionHost]::Cache["snapshot"][$ConvertedSqlInstance.FullSmoName.ToLower()] = ($server.Databases | Where-Object IsDatabaseSnapShot).Name
     return $server
     #endregion Input Object was anything else
-=======
-	if ($SqlInstance.GetType() -eq [Sqlcollaborative.Dbatools.Parameter.DbaInstanceParameter]) {
-		[DbaInstanceParameter]$ConvertedSqlInstance = $SqlInstance
-	}
-	else {
-		[DbaInstanceParameter]$ConvertedSqlInstance = [DbaInstanceParameter]($SqlInstance | Select-Object -First 1)
-		
-		if ($SqlInstance.Count -gt 1) {
-			Write-Message -Level Warning -Silent $true -Message "More than on server was specified when calling Connect-SqlInstance from $((Get-PSCallStack)[1].Command)"
-		}
-	}
-	#endregion Safely convert input into instance parameters
-	
-	#region Input Object was a server object
-	if ($ConvertedSqlInstance.InputObject.GetType() -eq [Microsoft.SqlServer.Management.Smo.Server]) {
-		$server = $ConvertedSqlInstance.InputObject
-		if ($server.ConnectionContext.IsOpen -eq $false) {
-			$server.ConnectionContext.Connect()
-		}
-		
-		# Register the connected instance, so that the TEPP updater knows it's been connected to and starts building the cache
-		[Sqlcollaborative.Dbatools.TabExpansion.TabExpansionHost]::SetInstance($ConvertedSqlInstance.FullSmoName.ToLower(), $server.ConnectionContext.Copy(), ($server.ConnectionContext.FixedServerRoles -match "SysAdmin"))
-		
-		# Update cache for instance names
-		if ([Sqlcollaborative.Dbatools.TabExpansion.TabExpansionHost]::Cache["sqlinstance"] -notcontains $ConvertedSqlInstance.FullSmoName.ToLower()) {
-			[Sqlcollaborative.Dbatools.TabExpansion.TabExpansionHost]::Cache["sqlinstance"] += $ConvertedSqlInstance.FullSmoName.ToLower()
-		}
-		
-		# Update lots of registered stuff
-		if (-not [Sqlcollaborative.Dbatools.TabExpansion.TabExpansionHost]::TeppSyncDisabled) {
-			$FullSmoName = $ConvertedSqlInstance.FullSmoName.ToLower()
-			foreach ($scriptBlock in ([Sqlcollaborative.Dbatools.TabExpansion.TabExpansionHost]::TeppGatherScriptsFast)) {
-				$ExecutionContext.InvokeCommand.InvokeScript($false, $scriptBlock, $null, $null)
-			}
-		}
-		return $server
-	}
-	#endregion Input Object was a server object
-	
-	#region Input Object was anything else
-	# This seems a little complex but is required because some connections do TCP,SqlInstance
-	$loadedSmoVersion = [AppDomain]::CurrentDomain.GetAssemblies() | Where-Object { $_.FullName -like "Microsoft.SqlServer.SMO,*" }
-	
-	if ($loadedSmoVersion) {
-		$loadedSmoVersion = $loadedSmoVersion | ForEach-Object {
-			if ($_.Location -match "__") {
-				((Split-Path (Split-Path $_.Location) -Leaf) -split "__")[0]
-			}
-			else {
-				((Get-ChildItem -Path $_.Location).VersionInfo.ProductVersion)
-			}
-		}
-	}
-	
-	$server = New-Object Microsoft.SqlServer.Management.Smo.Server $ConvertedSqlInstance.FullSmoName
-	$server.ConnectionContext.ApplicationName = "dbatools PowerShell module - dbatools.io"
-	
-	try {
-		if ($SqlCredential.Username -ne $null) {
-			$username = ($SqlCredential.Username).TrimStart("\")
-			
-			if ($username -like "*\*") {
-				$username = $username.Split("\")[1]
-				$authtype = "Windows Authentication with Credential"
-				$server.ConnectionContext.LoginSecure = $true
-				$server.ConnectionContext.ConnectAsUser = $true
-				$server.ConnectionContext.ConnectAsUserName = $username
-				$server.ConnectionContext.ConnectAsUserPassword = ($SqlCredential).GetNetworkCredential().Password
-			}
-			else {
-				$authtype = "SQL Authentication"
-				$server.ConnectionContext.LoginSecure = $false
-				$server.ConnectionContext.set_Login($username)
-				$server.ConnectionContext.set_SecurePassword($SqlCredential.Password)
-			}
-		}
-	}
-	catch { }
-	
-	try {
-		$server.ConnectionContext.Connect()
-	}
-	catch {
-		$message = $_.Exception.InnerException.InnerException
-		if ($message) {
-			$message = $message.ToString()
-			$message = ($message -Split '-->')[0]
-			$message = ($message -Split 'at System.Data.SqlClient')[0]
-			$message = ($message -Split 'at System.Data.ProviderBase')[0]
-			throw "Can't connect to $ConvertedSqlInstance`: $message "
-		}
-		else {
-			throw $_
-		}
-	}
-	
-	if ($MinimumVersion -and $server.VersionMajor) {
-		if ($server.versionMajor -lt $MinimumVersion) {
-			throw "SQL Server version $MinimumVersion required - $server not supported."
-		}
-	}
-	
-	if (-not $RegularUser) {
-		if ($server.ConnectionContext.FixedServerRoles -notmatch "SysAdmin") {
-			throw "Not a sysadmin on $ConvertedSqlInstance. Quitting."
-		}
-	}
-	
-	if ($loadedSmoVersion -ge 11) {
-		try {
-			if ($Server.ServerType -ne 'SqlAzureDatabase') {
-				$server.SetDefaultInitFields([Microsoft.SqlServer.Management.Smo.Trigger], 'IsSystemObject')
-				$server.SetDefaultInitFields([Microsoft.SqlServer.Management.Smo.Schema], 'IsSystemObject')
-				$server.SetDefaultInitFields([Microsoft.SqlServer.Management.Smo.SqlAssembly], 'IsSystemObject')
-				$server.SetDefaultInitFields([Microsoft.SqlServer.Management.Smo.Table], 'IsSystemObject')
-				$server.SetDefaultInitFields([Microsoft.SqlServer.Management.Smo.View], 'IsSystemObject')
-				$server.SetDefaultInitFields([Microsoft.SqlServer.Management.Smo.StoredProcedure], 'IsSystemObject')
-				$server.SetDefaultInitFields([Microsoft.SqlServer.Management.Smo.UserDefinedFunction], 'IsSystemObject')
-				
-				if ($server.VersionMajor -eq 8) {
-					# 2000
-					$server.SetDefaultInitFields([Microsoft.SqlServer.Management.Smo.Database], 'ReplicationOptions', 'Collation', 'CompatibilityLevel', 'CreateDate', 'ID', 'IsAccessible', 'IsFullTextEnabled', 'IsUpdateable', 'LastBackupDate', 'LastDifferentialBackupDate', 'LastLogBackupDate', 'Name', 'Owner', 'PrimaryFilePath', 'ReadOnly', 'RecoveryModel', 'Status', 'Version')
-					$server.SetDefaultInitFields([Microsoft.SqlServer.Management.Smo.Login], 'CreateDate', 'DateLastModified', 'DefaultDatabase', 'DenyWindowsLogin', 'IsSystemObject', 'Language', 'LanguageAlias', 'LoginType', 'Name', 'Sid', 'WindowsLoginAccessType')
-				}
-				elseif ($server.VersionMajor -eq 9 -or $server.VersionMajor -eq 10) {
-					# 2005 and 2008
-					$server.SetDefaultInitFields([Microsoft.SqlServer.Management.Smo.Database], 'ReplicationOptions', 'BrokerEnabled', 'Collation', 'CompatibilityLevel', 'CreateDate', 'ID', 'IsAccessible', 'IsFullTextEnabled', 'IsMirroringEnabled', 'IsUpdateable', 'LastBackupDate', 'LastDifferentialBackupDate', 'LastLogBackupDate', 'Name', 'Owner', 'PrimaryFilePath', 'ReadOnly', 'RecoveryModel', 'Status', 'Trustworthy', 'Version')
-					$server.SetDefaultInitFields([Microsoft.SqlServer.Management.Smo.Login], 'AsymmetricKey', 'Certificate', 'CreateDate', 'Credential', 'DateLastModified', 'DefaultDatabase', 'DenyWindowsLogin', 'ID', 'IsDisabled', 'IsLocked', 'IsPasswordExpired', 'IsSystemObject', 'Language', 'LanguageAlias', 'LoginType', 'MustChangePassword', 'Name', 'PasswordExpirationEnabled', 'PasswordPolicyEnforced', 'Sid', 'WindowsLoginAccessType')
-				}
-				else {
-					# 2012 and above
-					$server.SetDefaultInitFields([Microsoft.SqlServer.Management.Smo.Database], 'ReplicationOptions', 'ActiveConnections', 'AvailabilityDatabaseSynchronizationState', 'AvailabilityGroupName', 'BrokerEnabled', 'Collation', 'CompatibilityLevel', 'ContainmentType', 'CreateDate', 'ID', 'IsAccessible', 'IsFullTextEnabled', 'IsMirroringEnabled', 'IsUpdateable', 'LastBackupDate', 'LastDifferentialBackupDate', 'LastLogBackupDate', 'Name', 'Owner', 'PrimaryFilePath', 'ReadOnly', 'RecoveryModel', 'Status', 'Trustworthy', 'Version')
-					$server.SetDefaultInitFields([Microsoft.SqlServer.Management.Smo.Login], 'AsymmetricKey', 'Certificate', 'CreateDate', 'Credential', 'DateLastModified', 'DefaultDatabase', 'DenyWindowsLogin', 'ID', 'IsDisabled', 'IsLocked', 'IsPasswordExpired', 'IsSystemObject', 'Language', 'LanguageAlias', 'LoginType', 'MustChangePassword', 'Name', 'PasswordExpirationEnabled', 'PasswordHashAlgorithm', 'PasswordPolicyEnforced', 'Sid', 'WindowsLoginAccessType')
-				}
-			}
-		}
-		catch {
-			# perhaps a DLL issue, continue going	
-		}
-	}
-	
-	# Register the connected instance, so that the TEPP updater knows it's been connected to and starts building the cache
-	[Sqlcollaborative.Dbatools.TabExpansion.TabExpansionHost]::SetInstance($ConvertedSqlInstance.FullSmoName.ToLower(), $server.ConnectionContext.Copy(), ($server.ConnectionContext.FixedServerRoles -match "SysAdmin"))
-	
-	# Update cache for instance names
-	if ([Sqlcollaborative.Dbatools.TabExpansion.TabExpansionHost]::Cache["sqlinstance"] -notcontains $ConvertedSqlInstance.FullSmoName.ToLower()) {
-		[Sqlcollaborative.Dbatools.TabExpansion.TabExpansionHost]::Cache["sqlinstance"] += $ConvertedSqlInstance.FullSmoName.ToLower()
-	}
-	
-	# Update lots of registered stuff
-	if (-not [Sqlcollaborative.Dbatools.TabExpansion.TabExpansionHost]::TeppSyncDisabled) {
-		$FullSmoName = $ConvertedSqlInstance.FullSmoName.ToLower()
-		foreach ($scriptBlock in ([Sqlcollaborative.Dbatools.TabExpansion.TabExpansionHost]::TeppGatherScriptsFast)) {
-			$ExecutionContext.InvokeCommand.InvokeScript($false, $scriptBlock, $null, $null)
-		}
-	}
-	
-	return $server
-	#endregion Input Object was anything else
->>>>>>> f4724d92
 }